runs:
 using: "composite"
 steps:
  - uses: actions/cache@v4
    env:
      CACHE_NUMBER: 2
    with:
      path: ~/conda_pkgs_dir
<<<<<<< HEAD
      key: ${{ runner.os }}-conda-${{ env.CACHE_NUMBER }}-${{ hashFiles('tests/conda/build-environment.yaml') }}
=======
      key: ${{ runner.os }}-conda-${{ env.CACHE_NUMBER }}-${{ hashFiles('**/conda/build-environment.yaml') }}
>>>>>>> d6e63342
  - uses: conda-incubator/setup-miniconda@v3
    continue-on-error: true
    id: conda1
    with:
      activate-environment: tvm-build
      channel-priority: strict
      environment-file: tests/conda/build-environment.yaml
      auto-activate-base: false
      miniforge-version: latest
      python-version: 3.9
      condarc-file: tests/conda/condarc
  - uses: conda-incubator/setup-miniconda@v3
    if: steps.conda1.outcome == 'failure'
    with:
      activate-environment: tvm-build
      channel-priority: strict
      environment-file: tests/conda/build-environment.yaml
      auto-activate-base: false
      miniforge-version: latest
      use-only-tar-bz2: true
      python-version: 3.9
      condarc-file: tests/conda/condarc
  - name: Conda info
    shell: pwsh
    run: |
      mamba info
      mamba list
      mamba info --envs
      mamba list --name base
  - name: Install tvm-ffi pip package
    shell: bash -l {0}
    run: |
      pip install -v ./3rdparty/tvm-ffi<|MERGE_RESOLUTION|>--- conflicted
+++ resolved
@@ -6,11 +6,7 @@
       CACHE_NUMBER: 2
     with:
       path: ~/conda_pkgs_dir
-<<<<<<< HEAD
-      key: ${{ runner.os }}-conda-${{ env.CACHE_NUMBER }}-${{ hashFiles('tests/conda/build-environment.yaml') }}
-=======
       key: ${{ runner.os }}-conda-${{ env.CACHE_NUMBER }}-${{ hashFiles('**/conda/build-environment.yaml') }}
->>>>>>> d6e63342
   - uses: conda-incubator/setup-miniconda@v3
     continue-on-error: true
     id: conda1
